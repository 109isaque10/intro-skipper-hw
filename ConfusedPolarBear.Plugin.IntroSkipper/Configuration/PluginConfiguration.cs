--- conflicted
+++ resolved
@@ -27,10 +27,23 @@
     public int MaxParallelism { get; set; } = 2;
 
     /// <summary>
-<<<<<<< HEAD
     /// Gets or sets the comma separated list of library names to analyze. If empty, all libraries will be analyzed.
     /// </summary>
     public string SelectedLibraries { get; set; } = string.Empty;
+
+    // ===== EDL handling =====
+
+    /// <summary>
+    /// Gets or sets a value indicating the action to write to created EDL files.
+    /// </summary>
+    public EdlAction EdlAction { get; set; } = EdlAction.None;
+
+    /// <summary>
+    /// Gets or sets a value indicating whether to regenerate all EDL files during the next scan.
+    /// By default, EDL files are only written for a season if the season had at least one newly analyzed episode.
+    /// If this is set, all EDL files will be regenerated and overwrite any existing EDL file.
+    /// </summary>
+    public bool RegenerateEdlFiles { get; set; } = false;
 
     // ===== Custom analysis settings =====
 
@@ -48,18 +61,6 @@
     /// Gets or sets the minimum length of similar audio that will be considered an introduction.
     /// </summary>
     public int MinimumIntroDuration { get; set; } = 15;
-=======
-    /// Gets or sets a value indicating the action to write to created EDL files.
-    /// </summary>
-    public EdlAction EdlAction { get; set; } = EdlAction.None;
-
-    /// <summary>
-    /// Gets or sets a value indicating whether to regenerate all EDL files during the next scan.
-    /// By default, EDL files are only written for a season if the season had at least one newly analyzed episode.
-    /// If this is set, all EDL files will be regenerated and overwrite any existing EDL file.
-    /// </summary>
-    public bool RegenerateEdlFiles { get; set; } = false;
->>>>>>> 667c1441
 
     // ===== Playback settings =====
 
